--- conflicted
+++ resolved
@@ -1,1317 +1,1052 @@
-<<<<<<< HEAD
-import { useEffect, useState, type FormEvent } from 'react'
-import { Navigate, useNavigate, useParams } from 'react-router-dom'
-import { AppShell } from '../../components/layout/AppShell'
-import { Header } from '../../components/layout/Header'
-import { Card, CardDescription, CardHeader, CardTitle } from '../../components/ui/Card'
-import { Spinner } from '../../components/ui/Spinner'
-import { Button } from '../../components/ui/Button'
-import { Badge } from '../../components/ui/Badge'
-import { Modal } from '../../components/ui/Modal'
-import { Input } from '../../components/ui/Input'
-import { TextArea } from '../../components/ui/TextArea'
-import { Progress } from '../../components/ui/Progress'
-import { ChatPreview } from '../../components/rag/ChatPreview'
-import {
-  useWebsite,
-  useUpdateWebsite,
-  useTriggerCrawl,
-  useCustomQAs,
-  useCreateCustomQA,
-  useDeleteCustomQA,
-  useAnalytics,
-} from '../../features/rag/hooks'
-import type { CustomQACreate, Website, WidgetPosition } from '../../features/rag/api'
-=======
-import { useEffect, useState, type FormEvent } from 'react'
-import { Navigate, useNavigate, useParams } from 'react-router-dom'
-import { AppShell } from '../../components/layout/AppShell'
-import { Header } from '../../components/layout/Header'
-import { Card, CardDescription, CardHeader, CardTitle } from '../../components/ui/Card'
-import { Spinner } from '../../components/ui/Spinner'
-import { Button } from '../../components/ui/Button'
-import { Badge } from '../../components/ui/Badge'
-import { Modal } from '../../components/ui/Modal'
-import { Input } from '../../components/ui/Input'
-import { TextArea } from '../../components/ui/TextArea'
-import { Progress } from '../../components/ui/Progress'
-import { ChatPreview } from '../../components/rag/ChatPreview'
-import {
-  useWebsite,
-  useUpdateWebsite,
-  useTriggerCrawl,
-  useCustomQAs,
-  useCreateCustomQA,
-  useDeleteCustomQA,
-  useAnalytics,
-} from '../../features/rag/hooks'
-import type { CustomQACreate, Website, WidgetPosition } from '../../features/rag/api'
->>>>>>> e63c04f1
-import { ApiError } from '../../lib/api'
-
-const STATUS_COLORS: Record<Website['status'], string> = {
-  PENDING: 'bg-slate-500/20 text-slate-300',
-  CRAWLING: 'bg-blue-500/20 text-blue-300',
-  READY: 'bg-emerald-500/20 text-emerald-300',
-  ERROR: 'bg-red-500/20 text-red-300',
-}
-
-const DEFAULT_BRAND_COLOR = '#2563eb'
-
-type AppearanceFormState = {
-  name: string
-  brand_color: string
-  logo_url: string
-  welcome_message: string
-  position: WidgetPosition
-}
-
-const POSITION_OPTIONS: Record<WidgetPosition, string> = {
-  BOTTOM_RIGHT: 'Bottom Right',
-  BOTTOM_LEFT: 'Bottom Left',
-  TOP_RIGHT: 'Top Right',
-  TOP_LEFT: 'Top Left',
-}
-
-<<<<<<< HEAD
-export function WebsiteDetailPage() {
-  const { websiteId } = useParams<{ websiteId: string }>()
-  const navigate = useNavigate()
-
-  const resolvedWebsiteId = websiteId ?? ''
-
-  const { data: website, isLoading } = useWebsite(resolvedWebsiteId)
-  const updateWebsite = useUpdateWebsite(resolvedWebsiteId)
-  const triggerCrawl = useTriggerCrawl(resolvedWebsiteId)
-  const { data: qas } = useCustomQAs(resolvedWebsiteId)
-  const createQA = useCreateCustomQA(resolvedWebsiteId)
-  const deleteQA = useDeleteCustomQA(resolvedWebsiteId)
-  const { data: analytics } = useAnalytics(resolvedWebsiteId)
-
-  const [activeTab, setActiveTab] = useState<'overview' | 'qas' | 'analytics' | 'preview' | 'embed'>('overview')
-  const [isQAModalOpen, setIsQAModalOpen] = useState(false)
-  const [qaFormData, setQAFormData] = useState<CustomQACreate>({
-    question: '',
-    answer: '',
-    priority: 100,
-  })
-  const [errorMessage, setErrorMessage] = useState<string | null>(null)
-  const [successMessage, setSuccessMessage] = useState<string | null>(null)
-  const [appearanceConfig, setAppearanceConfig] = useState<AppearanceFormState>({
-    name: '',
-    brand_color: DEFAULT_BRAND_COLOR,
-    logo_url: '',
-    welcome_message: '',
-    position: 'BOTTOM_RIGHT',
-  })
-
-  const normalizePriority = (value?: number) => {
-    if (value === undefined) {
-      return undefined
-    }
-    return Math.min(1000, Math.max(0, Math.trunc(value)))
-  }
-
-  const getCrawlProgress = (site: Website) => {
-    if (site.status === 'READY') {
-      return 100
-    }
-    if (site.status === 'ERROR' || site.max_pages <= 0) {
-      return 0
-    }
-    return Math.max(0, Math.min(100, Math.round((site.pages_indexed / site.max_pages) * 100)))
-  }
-
-  const handleCrawl = async () => {
-    try {
-      const response = await triggerCrawl.mutateAsync()
-      if (response.status === 'error') {
-        setErrorMessage(response.message || 'Failed to start crawl')
-        setTimeout(() => setErrorMessage(null), 5000)
-        return
-      }
-
-      setSuccessMessage(response.message || 'Crawl started successfully')
-      setTimeout(() => setSuccessMessage(null), 3000)
-    } catch (error) {
-      if (error instanceof ApiError) {
-        setErrorMessage(error.message)
-      } else {
-=======
-const DEFAULT_BRAND_COLOR = '#2563eb'
-
-type AppearanceFormState = {
-  name: string
-  brand_color: string
-  logo_url: string
-  welcome_message: string
-  position: WidgetPosition
-}
-
-const POSITION_OPTIONS: Record<WidgetPosition, string> = {
-  BOTTOM_RIGHT: 'Bottom Right',
-  BOTTOM_LEFT: 'Bottom Left',
-  TOP_RIGHT: 'Top Right',
-  TOP_LEFT: 'Top Left',
-}
-
-export function WebsiteDetailPage() {
-  const { websiteId } = useParams<{ websiteId: string }>()
-  const navigate = useNavigate()
-
-  const resolvedWebsiteId = websiteId ?? ''
-
-  const { data: website, isLoading } = useWebsite(resolvedWebsiteId)
-  const updateWebsite = useUpdateWebsite(resolvedWebsiteId)
-  const triggerCrawl = useTriggerCrawl(resolvedWebsiteId)
-  const { data: qas } = useCustomQAs(resolvedWebsiteId)
-  const createQA = useCreateCustomQA(resolvedWebsiteId)
-  const deleteQA = useDeleteCustomQA(resolvedWebsiteId)
-  const { data: analytics } = useAnalytics(resolvedWebsiteId)
-
-  const [activeTab, setActiveTab] = useState<'overview' | 'qas' | 'analytics' | 'preview' | 'embed'>('overview')
-  const [isQAModalOpen, setIsQAModalOpen] = useState(false)
-  const [qaFormData, setQAFormData] = useState<CustomQACreate>({
-    question: '',
-    answer: '',
-    priority: 100,
-  })
-  const [errorMessage, setErrorMessage] = useState<string | null>(null)
-  const [successMessage, setSuccessMessage] = useState<string | null>(null)
-  const [appearanceConfig, setAppearanceConfig] = useState<AppearanceFormState>({
-    name: '',
-    brand_color: DEFAULT_BRAND_COLOR,
-    logo_url: '',
-    welcome_message: '',
-    position: 'BOTTOM_RIGHT',
-  })
-
-  const normalizePriority = (value?: number) => {
-    if (value === undefined) {
-      return undefined
-    }
-    return Math.min(1000, Math.max(0, Math.trunc(value)))
-  }
-
-  const getCrawlProgress = (site: Website) => {
-    if (site.status === 'READY') {
-      return 100
-    }
-    if (site.status === 'ERROR' || site.max_pages <= 0) {
-      return 0
-    }
-    return Math.max(0, Math.min(100, Math.round((site.pages_indexed / site.max_pages) * 100)))
-  }
-
-  const handleCrawl = async () => {
-    try {
-      const response = await triggerCrawl.mutateAsync()
-      if (response.status === 'error') {
-        setErrorMessage(response.message || 'Failed to start crawl')
-        setTimeout(() => setErrorMessage(null), 5000)
-        return
-      }
-
-      setSuccessMessage(response.message || 'Crawl started successfully')
-      setTimeout(() => setSuccessMessage(null), 3000)
-    } catch (error) {
-      if (error instanceof ApiError) {
-        setErrorMessage(error.message)
-      } else {
->>>>>>> e63c04f1
-        setErrorMessage('Failed to start crawl')
-      }
-      setTimeout(() => setErrorMessage(null), 5000)
-    }
-  }
-
-  const handleToggleActive = async () => {
-    try {
-      await updateWebsite.mutateAsync({ is_active: !website?.is_active })
-    } catch (error) {
-      console.error('Failed to toggle active status:', error)
-    }
-  }
-
-  const handleCreateQA = async () => {
-    setErrorMessage(null)
-    try {
-      const trimmedQuestion = qaFormData.question.trim()
-      const trimmedAnswer = qaFormData.answer.trim()
-
-      if (!trimmedQuestion || !trimmedAnswer) {
-        setErrorMessage('Question and answer are required.')
-        return
-      }
-
-      const payload: CustomQACreate = {
-        ...qaFormData,
-        question: trimmedQuestion,
-        answer: trimmedAnswer,
-        priority: normalizePriority(qaFormData.priority),
-        category: qaFormData.category?.trim() || undefined,
-        keywords: qaFormData.keywords?.trim() || undefined,
-      }
-
-      await createQA.mutateAsync(payload)
-      setIsQAModalOpen(false)
-      setQAFormData({ question: '', answer: '', priority: 100 })
-      setSuccessMessage('Q&A created successfully')
-      setTimeout(() => setSuccessMessage(null), 3000)
-    } catch (error) {
-      if (error instanceof ApiError) {
-        setErrorMessage(error.message)
-      } else {
-        setErrorMessage('Failed to create Q&A')
-      }
-    }
-  }
-
-  const handleDeleteQA = async (qaId: string) => {
-    if (!confirm('Are you sure you want to delete this Q&A?')) {
-      return
-    }
-    try {
-      await deleteQA.mutateAsync(qaId)
-    } catch (error) {
-      console.error('Failed to delete Q&A:', error)
-    }
-  }
-
-  const formatDate = (dateStr: string) => {
-    return new Date(dateStr).toLocaleDateString('en-US', {
-      year: 'numeric',
-      month: 'short',
-      day: 'numeric',
-      hour: '2-digit',
-      minute: '2-digit',
-    })
-  }
-
-  const copyToClipboard = (text: string) => {
-    navigator.clipboard.writeText(text)
-    setSuccessMessage('Copied to clipboard!')
-    setTimeout(() => setSuccessMessage(null), 2000)
-  }
-
-  useEffect(() => {
-    if (!website) {
-      return
-    }
-
-    setAppearanceConfig({
-      name: website.name ?? '',
-      brand_color: website.brand_color ?? DEFAULT_BRAND_COLOR,
-      logo_url: website.logo_url ?? '',
-      welcome_message: website.welcome_message ?? '',
-      position: website.position,
-    })
-  }, [website])
-
-  const handleAppearanceFieldChange = <K extends keyof AppearanceFormState>(
-    key: K,
-    value: AppearanceFormState[K],
-  ) => {
-    setAppearanceConfig((prev) => ({ ...prev, [key]: value }))
-  }
-
-  const handleResetAppearanceForm = () => {
-    if (!website) {
-      setAppearanceConfig({
-        name: '',
-        brand_color: DEFAULT_BRAND_COLOR,
-        logo_url: '',
-        welcome_message: '',
-        position: 'BOTTOM_RIGHT',
-      })
-      return
-    }
-
-    setAppearanceConfig({
-      name: website.name ?? '',
-      brand_color: website.brand_color ?? DEFAULT_BRAND_COLOR,
-      logo_url: website.logo_url ?? '',
-      welcome_message: website.welcome_message ?? '',
-      position: website.position,
-    })
-  }
-
-  const handleSaveAppearance = async (event: FormEvent<HTMLFormElement>) => {
-    event.preventDefault()
-    setErrorMessage(null)
-
-    const hexPattern = /^#[0-9A-Fa-f]{6}$/
-    if (appearanceConfig.brand_color && !hexPattern.test(appearanceConfig.brand_color)) {
-      setErrorMessage('Brand color must be a valid hex value, e.g. #2563EB.')
-      return
-    }
-
-    try {
-      await updateWebsite.mutateAsync({
-        name: appearanceConfig.name.trim() || undefined,
-        brand_color: appearanceConfig.brand_color || undefined,
-        logo_url: appearanceConfig.logo_url.trim() || undefined,
-        welcome_message: appearanceConfig.welcome_message.trim() || undefined,
-        position: appearanceConfig.position,
-      })
-      setSuccessMessage('Appearance updated successfully')
-      setTimeout(() => setSuccessMessage(null), 3000)
-    } catch (error) {
-      console.error('Failed to update appearance:', error)
-      setErrorMessage('Failed to save appearance settings.')
-      setTimeout(() => setErrorMessage(null), 5000)
-    }
-  }
-
-  useEffect(() => {
-    if (!website) {
-      return
-    }
-
-    setAppearanceConfig({
-      name: website.name ?? '',
-      brand_color: website.brand_color ?? DEFAULT_BRAND_COLOR,
-      logo_url: website.logo_url ?? '',
-      welcome_message: website.welcome_message ?? '',
-      position: website.position,
-    })
-  }, [website])
-
-  const handleAppearanceFieldChange = <K extends keyof AppearanceFormState>(
-    key: K,
-    value: AppearanceFormState[K],
-  ) => {
-    setAppearanceConfig((prev) => ({ ...prev, [key]: value }))
-  }
-
-  const handleResetAppearance = () => {
-    if (!website) {
-      setAppearanceConfig({
-        name: '',
-        brand_color: DEFAULT_BRAND_COLOR,
-        logo_url: '',
-        welcome_message: '',
-        position: 'BOTTOM_RIGHT',
-      })
-      return
-    }
-
-    setAppearanceConfig({
-      name: website.name ?? '',
-      brand_color: website.brand_color ?? DEFAULT_BRAND_COLOR,
-      logo_url: website.logo_url ?? '',
-      welcome_message: website.welcome_message ?? '',
-      position: website.position,
-    })
-  }
-
-  const handleSaveAppearance = async (event: FormEvent<HTMLFormElement>) => {
-    event.preventDefault()
-    setErrorMessage(null)
-
-    const hexPattern = /^#[0-9A-Fa-f]{6}$/
-    if (appearanceConfig.brand_color && !hexPattern.test(appearanceConfig.brand_color)) {
-      setErrorMessage('Brand color must be a valid hex value, e.g. #2563EB.')
-      return
-    }
-
-    try {
-      await updateWebsite.mutateAsync({
-        name: appearanceConfig.name.trim() || undefined,
-        brand_color: appearanceConfig.brand_color || undefined,
-        logo_url: appearanceConfig.logo_url.trim() || undefined,
-        welcome_message: appearanceConfig.welcome_message.trim() || undefined,
-        position: appearanceConfig.position,
-      })
-      setSuccessMessage('Appearance updated successfully')
-      setTimeout(() => setSuccessMessage(null), 3000)
-    } catch (error) {
-      console.error('Failed to update appearance:', error)
-      setErrorMessage('Failed to save appearance settings.')
-      setTimeout(() => setErrorMessage(null), 5000)
-    }
-  }
-
-  useEffect(() => {
-    if (!website) {
-      return
-    }
-
-    setAppearanceConfig({
-      name: website.name ?? '',
-      brand_color: website.brand_color ?? DEFAULT_BRAND_COLOR,
-      logo_url: website.logo_url ?? '',
-      welcome_message: website.welcome_message ?? '',
-      position: website.position,
-    })
-  }, [website])
-
-  const handleAppearanceChange = <K extends keyof AppearanceFormState>(
-    key: K,
-    value: AppearanceFormState[K],
-  ) => {
-    setAppearanceConfig((prev) => ({ ...prev, [key]: value }))
-  }
-
-  const handleResetAppearance = () => {
-    if (!website) {
-      setAppearanceConfig({
-        name: '',
-        brand_color: DEFAULT_BRAND_COLOR,
-        logo_url: '',
-        welcome_message: '',
-        position: 'BOTTOM_RIGHT',
-      })
-      return
-    }
-
-    setAppearanceConfig({
-      name: website.name ?? '',
-      brand_color: website.brand_color ?? DEFAULT_BRAND_COLOR,
-      logo_url: website.logo_url ?? '',
-      welcome_message: website.welcome_message ?? '',
-      position: website.position,
-    })
-  }
-
-  const handleSaveAppearance = async (event: FormEvent<HTMLFormElement>) => {
-    event.preventDefault()
-    setErrorMessage(null)
-
-    const hexPattern = /^#[0-9A-Fa-f]{6}$/
-    if (appearanceConfig.brand_color && !hexPattern.test(appearanceConfig.brand_color)) {
-      setErrorMessage('Brand color must be a valid hex value, e.g. #2563EB.')
-      return
-    }
-
-    try {
-      await updateWebsite.mutateAsync({
-        name: appearanceConfig.name.trim() || undefined,
-        brand_color: appearanceConfig.brand_color || undefined,
-        logo_url: appearanceConfig.logo_url.trim() || undefined,
-        welcome_message: appearanceConfig.welcome_message.trim() || undefined,
-        position: appearanceConfig.position,
-      })
-      setSuccessMessage('Appearance updated successfully')
-      setTimeout(() => setSuccessMessage(null), 3000)
-    } catch (error) {
-      console.error('Failed to update appearance:', error)
-      setErrorMessage('Failed to save appearance settings.')
-      setTimeout(() => setErrorMessage(null), 5000)
-    }
-  }
-
-  useEffect(() => {
-    if (!website) {
-      return
-    }
-
-    setAppearanceConfig({
-      name: website.name ?? '',
-      brand_color: website.brand_color ?? DEFAULT_BRAND_COLOR,
-      logo_url: website.logo_url ?? '',
-      welcome_message: website.welcome_message ?? '',
-      position: website.position,
-    })
-  }, [website])
-
-  const handleAppearanceChange = <K extends keyof AppearanceFormState>(
-    key: K,
-    value: AppearanceFormState[K],
-  ) => {
-    setAppearanceConfig((prev) => ({ ...prev, [key]: value }))
-  }
-
-  const handleResetAppearance = () => {
-    if (!website) {
-      setAppearanceConfig({
-        name: '',
-        brand_color: DEFAULT_BRAND_COLOR,
-        logo_url: '',
-        welcome_message: '',
-        position: 'BOTTOM_RIGHT',
-      })
-      return
-    }
-
-    setAppearanceConfig({
-      name: website.name ?? '',
-      brand_color: website.brand_color ?? DEFAULT_BRAND_COLOR,
-      logo_url: website.logo_url ?? '',
-      welcome_message: website.welcome_message ?? '',
-      position: website.position,
-    })
-  }
-
-  const handleSaveAppearance = async (event: FormEvent<HTMLFormElement>) => {
-    event.preventDefault()
-    setErrorMessage(null)
-
-    const hexPattern = /^#[0-9A-Fa-f]{6}$/
-    if (appearanceConfig.brand_color && !hexPattern.test(appearanceConfig.brand_color)) {
-      setErrorMessage('Brand color must be a valid hex value, e.g. #2563EB.')
-      return
-    }
-
-    try {
-      await updateWebsite.mutateAsync({
-        name: appearanceConfig.name.trim() || undefined,
-        brand_color: appearanceConfig.brand_color || undefined,
-        logo_url: appearanceConfig.logo_url.trim() || undefined,
-        welcome_message: appearanceConfig.welcome_message.trim() || undefined,
-        position: appearanceConfig.position,
-      })
-      setSuccessMessage('Appearance updated successfully')
-      setTimeout(() => setSuccessMessage(null), 3000)
-    } catch (error) {
-      console.error('Failed to update appearance:', error)
-      setErrorMessage('Failed to save appearance settings.')
-      setTimeout(() => setErrorMessage(null), 5000)
-    }
-  }
-
-  if (isLoading) {
-    return (
-      <AppShell>
-        <Header title="Loading..." description="" />
-        <div className="flex min-h-[240px] items-center justify-center">
-          <Spinner size="lg" />
-        </div>
-      </AppShell>
-    )
-  }
-
-  if (!websiteId) {
-    return <Navigate to="/rag/websites" replace />
-  }
-
-  if (!website) {
-    return (
-      <AppShell>
-        <Header title="Website Not Found" description="" />
-        <div className="p-6">
-          <Card>
-            <p className="text-slate-400">Website not found.</p>
-            <Button onClick={() => navigate('/rag/websites')} className="mt-4">
-              Back to Websites
-            </Button>
-          </Card>
-        </div>
-      </AppShell>
-    )
-<<<<<<< HEAD
-  }
-
-  const widgetBaseUrl =
-    import.meta.env.VITE_WIDGET_BASE_URL ??
-    (typeof window !== 'undefined' ? window.location.origin : '')
-
-  const normalizedWidgetBaseUrl = widgetBaseUrl.replace(/\/$/, '')
-
-  const embedCode = `<script>
-(function() {
-  var script = document.createElement('script');
-  script.src = '${normalizedWidgetBaseUrl}/widget.js';
-  script.async = true;
-  script.setAttribute('data-embed-token', '${website.embed_token}');
-  document.body.appendChild(script);
-})();
-</script>`
-=======
-  }
-
-  const widgetBaseUrl =
-    import.meta.env.VITE_WIDGET_BASE_URL ??
-    (typeof window !== 'undefined' ? window.location.origin : '')
-
-  const normalizedWidgetBaseUrl = widgetBaseUrl.replace(/\/$/, '')
-
-  const embedCode = `<script>
-(function() {
-  var script = document.createElement('script');
-  script.src = '${normalizedWidgetBaseUrl}/widget.js';
-  script.async = true;
-  script.setAttribute('data-embed-token', '${website.embed_token}');
-  document.body.appendChild(script);
-})();
-</script>`
->>>>>>> e63c04f1
-
-  return (
-    <AppShell>
-      <Header
-        title={website.name}
-        description={website.url}
-      />
-
-      <div className="flex-1 p-6">
-        <div className="mb-6 flex items-center justify-between">
-          <div className="flex gap-2">
-            <Badge className={STATUS_COLORS[website.status]}>
-              {website.status}
-            </Badge>
-            <Badge className={website.is_active ? 'bg-emerald-500/20 text-emerald-300' : 'bg-slate-500/20 text-slate-400'}>
-              {website.is_active ? 'Active' : 'Inactive'}
-            </Badge>
-          </div>
-          <div className="flex gap-2">
-            <Button
-              variant="secondary"
-              onClick={handleToggleActive}
-              disabled={updateWebsite.isPending}
-            >
-              {website.is_active ? 'Deactivate' : 'Activate'}
-            </Button>
-            <Button onClick={() => navigate('/rag/websites')}>
-              Back to Websites
-            </Button>
-          </div>
-        </div>
-
-        {successMessage && (
-          <div className="mb-4 rounded-xl border border-emerald-500/40 bg-emerald-500/10 p-3 text-sm text-emerald-200">
-            {successMessage}
-          </div>
-        )}
-
-        {errorMessage && (
-          <div className="mb-4 rounded-xl border border-red-500/40 bg-red-500/10 p-3 text-sm text-red-200">
-            {errorMessage}
-          </div>
-        )}
-
-        {/* Tabs */}
-<<<<<<< HEAD
-        <div className="mb-6 flex gap-2 border-b border-slate-800">
-          {(['overview', 'qas', 'analytics', 'preview', 'embed'] as const).map((tab) => (
-            <button
-              key={tab}
-              onClick={() => setActiveTab(tab)}
-=======
-        <div className="mb-6 flex gap-2 border-b border-slate-800">
-          {(['overview', 'qas', 'analytics', 'preview', 'embed'] as const).map((tab) => (
-            <button
-              key={tab}
-              onClick={() => setActiveTab(tab)}
->>>>>>> e63c04f1
-              className={`px-4 py-2 text-sm font-medium transition-colors ${
-                activeTab === tab
-                  ? 'border-b-2 border-blue-500 text-blue-400'
-                  : 'text-slate-400 hover:text-slate-300'
-              }`}
-            >
-              {tab.charAt(0).toUpperCase() + tab.slice(1)}
-            </button>
-          ))}
-        </div>
-
-        {/* Overview Tab */}
-        {activeTab === 'overview' && (
-          <div className="grid gap-4 md:grid-cols-2">
-            <Card>
-              <CardHeader>
-                <CardTitle>Crawl Status</CardTitle>
-              </CardHeader>
-              <div className="space-y-3 text-sm">
-                <div className="flex justify-between">
-                  <span className="text-slate-400">Pages Indexed:</span>
-                  <span className="text-white font-semibold">{website.pages_indexed}</span>
-                </div>
-                <div className="flex justify-between">
-                  <span className="text-slate-400">Max Pages:</span>
-                  <span className="text-white">{website.max_pages}</span>
-                </div>
-                {website.last_crawled_at && (
-                  <div className="flex justify-between">
-                    <span className="text-slate-400">Last Crawled:</span>
-                    <span className="text-white">{formatDate(website.last_crawled_at)}</span>
-                  </div>
-                )}
-                <div className="flex justify-between">
-                  <span className="text-slate-400">Frequency:</span>
-                  <span className="text-white">{website.crawl_frequency}</span>
-                </div>
-              </div>
-              {(website.status === 'PENDING' || website.status === 'CRAWLING') && (
-                <div className="mt-4 space-y-2">
-                  <div className="flex items-center justify-between text-xs text-slate-400">
-                    <span>Crawling Progress</span>
-                    <span className="text-slate-200">{getCrawlProgress(website)}%</span>
-                  </div>
-                  <Progress
-                    value={getCrawlProgress(website)}
-                    srLabel={`Crawling progress for ${website.name}`}
-                  />
-                  <p className="text-xs text-slate-500">
-                    Indexed {website.pages_indexed} of {website.max_pages} pages
-                  </p>
-                </div>
-              )}
-              {website.crawl_error && (
-                <div className="mt-4 rounded-lg border border-red-500/40 bg-red-500/10 p-3 text-xs text-red-300">
-                  {website.crawl_error}
-                </div>
-              )}
-              <Button
-                onClick={handleCrawl}
-                disabled={website.status === 'CRAWLING' || triggerCrawl.isPending}
-                className="mt-4 w-full"
-              >
-                {website.status === 'CRAWLING' ? 'Crawling...' : 'Start Crawl'}
-              </Button>
-            </Card>
-
-            <Card>
-              <CardHeader>
-                <CardTitle>Configuration</CardTitle>
-              </CardHeader>
-              <div className="space-y-3 text-sm">
-                <div>
-                  <span className="block text-slate-400 mb-1">Website URL</span>
-                  <span className="text-white break-all">{website.url}</span>
-                </div>
-                <div>
-                  <span className="block text-slate-400 mb-1">Embed Token</span>
-                  <div className="flex gap-2">
-                    <code className="flex-1 rounded bg-slate-950 px-2 py-1 text-xs text-emerald-400 font-mono">
-                      {website.embed_token}
-                    </code>
-                    <Button
-                      size="sm"
-                      variant="secondary"
-                      onClick={() => copyToClipboard(website.embed_token)}
-                    >
-                      Copy
-                    </Button>
-                  </div>
-                </div>
-                <div>
-                  <span className="block text-slate-400 mb-1">Language</span>
-                  <span className="text-white">{website.language}</span>
-                </div>
-                {website.welcome_message && (
-                  <div>
-                    <span className="block text-slate-400 mb-1">Welcome Message</span>
-                    <span className="text-white">{website.welcome_message}</span>
-                  </div>
-                )}
-              </div>
-            </Card>
-          </div>
-        )}
-
-        {/* Q&As Tab */}
-        {activeTab === 'qas' && (
-          <div>
-            <div className="mb-4 flex items-center justify-between">
-              <h3 className="text-lg font-semibold text-white">Custom Q&A Pairs</h3>
-              <Button onClick={() => setIsQAModalOpen(true)}>
-                + Add Q&A
-              </Button>
-            </div>
-
-            {qas && qas.length > 0 ? (
-              <div className="space-y-3">
-                {qas.map((qa) => (
-                  <Card key={qa.id}>
-                    <div className="flex items-start justify-between gap-4">
-                      <div className="flex-1">
-                        <div className="mb-2 flex items-center gap-2">
-                          <span className="text-sm font-semibold text-white">Q:</span>
-                          <span className="text-sm text-slate-300">{qa.question}</span>
-                        </div>
-                        <div className="flex items-start gap-2">
-                          <span className="text-sm font-semibold text-white">A:</span>
-                          <span className="text-sm text-slate-400">{qa.answer}</span>
-                        </div>
-                        <div className="mt-2 flex gap-2">
-                          {qa.category && (
-                            <Badge className="bg-blue-500/20 text-blue-300 text-xs">
-                              {qa.category}
-                            </Badge>
-                          )}
-                          <Badge className="bg-slate-500/20 text-slate-300 text-xs">
-                            Priority: {qa.priority}
-                          </Badge>
-                        </div>
-                      </div>
-                      <Button
-                        size="sm"
-                        variant="danger"
-                        onClick={() => handleDeleteQA(qa.id)}
-                      >
-                        Delete
-                      </Button>
-                    </div>
-                  </Card>
-                ))}
-              </div>
-            ) : (
-              <Card>
-                <div className="py-12 text-center">
-                  <p className="mb-4 text-slate-400">No custom Q&As yet.</p>
-                  <Button onClick={() => setIsQAModalOpen(true)}>
-                    + Add Your First Q&A
-                  </Button>
-                </div>
-              </Card>
-            )}
-          </div>
-        )}
-
-        {/* Analytics Tab */}
-        {activeTab === 'analytics' && (
-          <div>
-            <h3 className="mb-4 text-lg font-semibold text-white">Usage Analytics</h3>
-            {analytics && analytics.length > 0 ? (
-              <div className="space-y-3">
-                {analytics.map((stat) => (
-                  <Card key={stat.date}>
-                    <div className="grid grid-cols-2 gap-4 md:grid-cols-4">
-                      <div>
-                        <span className="block text-xs text-slate-400">Date</span>
-                        <span className="text-sm font-semibold text-white">{stat.date}</span>
-                      </div>
-                      <div>
-                        <span className="block text-xs text-slate-400">Conversations</span>
-                        <span className="text-sm font-semibold text-white">{stat.conversations_count}</span>
-                      </div>
-                      <div>
-                        <span className="block text-xs text-slate-400">Messages</span>
-                        <span className="text-sm font-semibold text-white">{stat.messages_count}</span>
-                      </div>
-                      <div>
-                        <span className="block text-xs text-slate-400">Cost</span>
-                        <span className="text-sm font-semibold text-white">${stat.cost_usd.toFixed(4)}</span>
-                      </div>
-                    </div>
-                    {stat.avg_satisfaction_rating && (
-                      <div className="mt-3 pt-3 border-t border-slate-800">
-                        <span className="text-xs text-slate-400">Avg Rating: </span>
-                        <span className="text-sm text-emerald-300">{stat.avg_satisfaction_rating.toFixed(1)}/5</span>
-                        <span className="ml-2 text-xs text-slate-500">({stat.total_ratings} ratings)</span>
-                      </div>
-                    )}
-                  </Card>
-                ))}
-              </div>
-            ) : (
-              <Card>
-                <div className="py-12 text-center text-slate-400">
-                  No analytics data available yet.
-                </div>
-              </Card>
-            )}
-          </div>
-<<<<<<< HEAD
-        )}
-
-        {/* Preview Tab */}
-        {activeTab === 'preview' && (
-          <div className="grid gap-6 lg:grid-cols-[360px_1fr]">
-            <Card>
-              <CardHeader>
-                <div>
-                  <CardTitle>Appearance Settings</CardTitle>
-                  <CardDescription>
-                    Tweak the branding for your assistant and preview the changes in real time.
-                  </CardDescription>
-                </div>
-              </CardHeader>
-              <form className="space-y-5" onSubmit={handleSaveAppearance}>
-                <div>
-                  <label className="mb-2 block text-sm font-medium text-slate-300">
-                    Assistant Name
-                  </label>
-                  <Input
-                    type="text"
-                    placeholder="Acme Assistant"
-                    value={appearanceConfig.name}
-                    onChange={(event) => handleAppearanceFieldChange('name', event.target.value)}
-                  />
-                  <p className="mt-1 text-xs text-slate-500">
-                    Displayed in the chat header.
-                  </p>
-                </div>
-
-                <div>
-                  <label className="mb-2 block text-sm font-medium text-slate-300">
-                    Brand Color
-                  </label>
-                  <div className="flex items-center gap-3">
-                    <input
-                      type="color"
-                      value={appearanceConfig.brand_color || DEFAULT_BRAND_COLOR}
-                      onChange={(event) => handleAppearanceFieldChange('brand_color', event.target.value)}
-                      className="h-10 w-16 cursor-pointer rounded-xl border border-slate-700/80 bg-slate-900/40"
-                      aria-label="Brand color picker"
-                    />
-                    <Input
-                      type="text"
-                      value={appearanceConfig.brand_color}
-                      onChange={(event) => handleAppearanceFieldChange('brand_color', event.target.value)}
-                      placeholder="#2563EB"
-                    />
-                  </div>
-                  <p className="mt-1 text-xs text-slate-500">
-                    Provide a hex value (e.g. #2563EB). Leave blank to use the default accent.
-                  </p>
-                </div>
-
-                <div>
-                  <label className="mb-2 block text-sm font-medium text-slate-300">
-                    Logo URL
-                  </label>
-                  <Input
-                    type="url"
-                    placeholder="https://example.com/logo.png"
-                    value={appearanceConfig.logo_url}
-                    onChange={(event) => handleAppearanceFieldChange('logo_url', event.target.value)}
-                  />
-                  <p className="mt-1 text-xs text-slate-500">
-                    Optional square logo displayed in the header. Leave empty to use initials.
-                  </p>
-                </div>
-
-                <div>
-                  <label className="mb-2 block text-sm font-medium text-slate-300">
-                    Welcome Message
-                  </label>
-                  <TextArea
-                    rows={3}
-                    value={appearanceConfig.welcome_message}
-                    onChange={(event) => handleAppearanceFieldChange('welcome_message', event.target.value)}
-                    placeholder="Hi there! Ask me anything about our services."
-                  />
-                </div>
-
-                <div>
-                  <label className="mb-2 block text-sm font-medium text-slate-300">
-                    Widget Position
-                  </label>
-                  <select
-                    value={appearanceConfig.position}
-                    onChange={(event) => handleAppearanceFieldChange('position', event.target.value as WidgetPosition)}
-                    className="w-full rounded-xl border border-slate-700/80 bg-slate-900/60 px-3 py-2 text-sm text-slate-100 focus:border-blue-500 focus:outline-none focus:ring-2 focus:ring-blue-500/40"
-                  >
-                    {Object.entries(POSITION_OPTIONS).map(([value, label]) => (
-                      <option key={value} value={value} className="bg-slate-900 text-slate-100">
-                        {label}
-                      </option>
-                    ))}
-                  </select>
-                </div>
-
-                <div className="flex justify-end gap-3 pt-2">
-                  <Button type="button" variant="secondary" onClick={handleResetAppearanceForm}>
-                    Reset
-                  </Button>
-                  <Button type="submit" disabled={updateWebsite.isPending}>
-                    Save Appearance
-                  </Button>
-                </div>
-              </form>
-            </Card>
-
-            <Card className="overflow-hidden">
-              <ChatPreview
-                name={appearanceConfig.name || website.name || 'AI Assistant'}
-                brandColor={appearanceConfig.brand_color || DEFAULT_BRAND_COLOR}
-                logoUrl={appearanceConfig.logo_url || undefined}
-                welcomeMessage={appearanceConfig.welcome_message || website.welcome_message || 'How can I help you today?'}
-                position={appearanceConfig.position}
-                token={website.embed_token}
-              />
-            </Card>
-          </div>
-        )}
-
-        {/* Embed Tab */}
-        {activeTab === 'embed' && (
-          <div>
-=======
-        )}
-
-        {/* Preview Tab */}
-        {activeTab === 'preview' && (
-          <div className="grid gap-6 lg:grid-cols-[360px_1fr]">
-            <Card>
-              <CardHeader>
-                <div>
-                  <CardTitle>Appearance Settings</CardTitle>
-                  <CardDescription>
-                    Tweak the branding for your assistant and preview the changes in real time.
-                  </CardDescription>
-                </div>
-              </CardHeader>
-              <form className="space-y-5" onSubmit={handleSaveAppearance}>
-                <div>
-                  <label className="mb-2 block text-sm font-medium text-slate-300">
-                    Assistant Name
-                  </label>
-                  <Input
-                    type="text"
-                    placeholder="Acme Assistant"
-                    value={appearanceConfig.name}
-                    onChange={(event) => handleAppearanceFieldChange('name', event.target.value)}
-                  />
-                  <p className="mt-1 text-xs text-slate-500">
-                    Displayed in the chat header.
-                  </p>
-                </div>
-
-                <div>
-                  <label className="mb-2 block text-sm font-medium text-slate-300">
-                    Brand Color
-                  </label>
-                  <div className="flex items-center gap-3">
-                    <input
-                      type="color"
-                      value={appearanceConfig.brand_color || DEFAULT_BRAND_COLOR}
-                      onChange={(event) => handleAppearanceFieldChange('brand_color', event.target.value)}
-                      className="h-10 w-16 cursor-pointer rounded-xl border border-slate-700/80 bg-slate-900/40"
-                      aria-label="Brand color picker"
-                    />
-                    <Input
-                      type="text"
-                      value={appearanceConfig.brand_color}
-                      onChange={(event) => handleAppearanceFieldChange('brand_color', event.target.value)}
-                      placeholder="#2563EB"
-                    />
-                  </div>
-                  <p className="mt-1 text-xs text-slate-500">
-                    Provide a hex value (e.g. #2563EB). Leave blank to use the default accent.
-                  </p>
-                </div>
-
-                <div>
-                  <label className="mb-2 block text-sm font-medium text-slate-300">
-                    Logo URL
-                  </label>
-                  <Input
-                    type="url"
-                    placeholder="https://example.com/logo.png"
-                    value={appearanceConfig.logo_url}
-                    onChange={(event) => handleAppearanceFieldChange('logo_url', event.target.value)}
-                  />
-                  <p className="mt-1 text-xs text-slate-500">
-                    Optional square logo displayed in the header. Leave empty to use initials.
-                  </p>
-                </div>
-
-                <div>
-                  <label className="mb-2 block text-sm font-medium text-slate-300">
-                    Welcome Message
-                  </label>
-                  <TextArea
-                    rows={3}
-                    value={appearanceConfig.welcome_message}
-                    onChange={(event) => handleAppearanceFieldChange('welcome_message', event.target.value)}
-                    placeholder="Hi there! Ask me anything about our services."
-                  />
-                </div>
-
-                <div>
-                  <label className="mb-2 block text-sm font-medium text-slate-300">
-                    Widget Position
-                  </label>
-                  <select
-                    value={appearanceConfig.position}
-                    onChange={(event) => handleAppearanceFieldChange('position', event.target.value as WidgetPosition)}
-                    className="w-full rounded-xl border border-slate-700/80 bg-slate-900/60 px-3 py-2 text-sm text-slate-100 focus:border-blue-500 focus:outline-none focus:ring-2 focus:ring-blue-500/40"
-                  >
-                    {Object.entries(POSITION_OPTIONS).map(([value, label]) => (
-                      <option key={value} value={value} className="bg-slate-900 text-slate-100">
-                        {label}
-                      </option>
-                    ))}
-                  </select>
-                </div>
-
-                <div className="flex justify-end gap-3 pt-2">
-                  <Button type="button" variant="secondary" onClick={handleResetAppearance}>
-                    Reset
-                  </Button>
-                  <Button type="submit" disabled={updateWebsite.isPending}>
-                    Save Appearance
-                  </Button>
-                </div>
-              </form>
-            </Card>
-
-            <Card className="overflow-hidden">
-              <ChatPreview
-                name={appearanceConfig.name || website.name || 'AI Assistant'}
-                brandColor={appearanceConfig.brand_color || DEFAULT_BRAND_COLOR}
-                logoUrl={appearanceConfig.logo_url || undefined}
-                welcomeMessage={appearanceConfig.welcome_message || website.welcome_message || 'How can I help you today?'}
-                position={appearanceConfig.position}
-                token={website.embed_token}
-              />
-            </Card>
-          </div>
-        )}
-
-        {/* Embed Tab */}
-        {activeTab === 'embed' && (
-          <div>
->>>>>>> e63c04f1
-            <Card>
-              <CardHeader>
-                <CardTitle>Widget Embed Code</CardTitle>
-                <CardDescription>
-                  Copy and paste this code into your website's HTML
-                </CardDescription>
-              </CardHeader>
-
-              <div className="space-y-4">
-                <div className="rounded-lg bg-slate-950 p-4">
-                  <pre className="overflow-x-auto text-xs text-emerald-400">
-                    <code>{embedCode}</code>
-                  </pre>
-                </div>
-
-                <Button onClick={() => copyToClipboard(embedCode)}>
-                  Copy Embed Code
-                </Button>
-
-                <div className="mt-6 rounded-lg border border-blue-500/40 bg-blue-500/10 p-4">
-                  <h4 className="mb-2 text-sm font-semibold text-blue-300">Installation Instructions</h4>
-                  <ol className="list-decimal space-y-2 pl-5 text-sm text-slate-400">
-                    <li>Copy the embed code above</li>
-                    <li>Paste it before the closing &lt;/body&gt; tag in your HTML</li>
-                    <li>Make sure your website status is "Active"</li>
-                    <li>The chat widget will appear in the bottom right corner</li>
-                  </ol>
-                </div>
-              </div>
-            </Card>
-          </div>
-        )}
-      </div>
-
-      {/* Create Q&A Modal */}
-      <Modal
-        open={isQAModalOpen}
-        onClose={() => {
-          setIsQAModalOpen(false)
-          setErrorMessage(null)
-        }}
-        title="Add Custom Q&A"
-      >
-        <div className="space-y-4">
-          {errorMessage && (
-            <div className="rounded-xl border border-red-500/40 bg-red-500/10 p-3 text-sm text-red-200">
-              {errorMessage}
-            </div>
-          )}
-
-          <div>
-            <label className="mb-2 block text-sm font-medium text-slate-300">
-              Question *
-            </label>
-            <Input
-              type="text"
-              placeholder="What are your business hours?"
-              value={qaFormData.question}
-              onChange={(e) => setQAFormData({ ...qaFormData, question: e.target.value })}
-              required
-            />
-          </div>
-
-          <div>
-            <label className="mb-2 block text-sm font-medium text-slate-300">
-              Answer *
-            </label>
-            <TextArea
-              placeholder="We're open Monday-Friday, 9am-5pm EST"
-              value={qaFormData.answer}
-              onChange={(e) => setQAFormData({ ...qaFormData, answer: e.target.value })}
-              rows={4}
-              required
-            />
-          </div>
-
-          <div>
-            <label className="mb-2 block text-sm font-medium text-slate-300">
-              Priority
-            </label>
-            <Input
-              type="number"
-              min="0"
-              max="1000"
-              value={qaFormData.priority ?? ''}
-              onChange={(e) => {
-                const rawValue = e.target.value
-                if (rawValue === '') {
-                  setQAFormData({ ...qaFormData, priority: undefined })
-                  return
-                }
-
-                const parsedValue = parseInt(rawValue, 10)
-                if (Number.isNaN(parsedValue)) {
-                  return
-                }
-
-                setQAFormData({
-                  ...qaFormData,
-                  priority: Math.min(1000, Math.max(0, parsedValue)),
-                })
-              }}
-            />
-            <p className="mt-1 text-xs text-slate-500">
-              Higher priority Q&As are checked first (default: 100)
-            </p>
-          </div>
-
-          <div>
-            <label className="mb-2 block text-sm font-medium text-slate-300">
-              Category (optional)
-            </label>
-            <Input
-              type="text"
-              placeholder="hours"
-              value={qaFormData.category || ''}
-              onChange={(e) => setQAFormData({ ...qaFormData, category: e.target.value })}
-            />
-          </div>
-
-          <div>
-            <label className="mb-2 block text-sm font-medium text-slate-300">
-              Keywords (optional)
-            </label>
-            <Input
-              type="text"
-              placeholder="opening,time,schedule"
-              value={qaFormData.keywords || ''}
-              onChange={(e) => setQAFormData({ ...qaFormData, keywords: e.target.value })}
-            />
-            <p className="mt-1 text-xs text-slate-500">
-              Comma-separated keywords for better matching
-            </p>
-          </div>
-
-          <div className="flex gap-3 pt-4">
-            <Button
-              onClick={handleCreateQA}
-              disabled={!qaFormData.question || !qaFormData.answer || createQA.isPending}
-              className="flex-1"
-            >
-              {createQA.isPending ? 'Creating...' : 'Create Q&A'}
-            </Button>
-            <Button
-              variant="secondary"
-              onClick={() => {
-                setIsQAModalOpen(false)
-                setErrorMessage(null)
-              }}
-              type="button"
-            >
-              Cancel
-            </Button>
-          </div>
-        </div>
-      </Modal>
-    </AppShell>
-  )
-}
+import { useEffect, useState, type FormEvent } from 'react'
+import { Navigate, useNavigate, useParams } from 'react-router-dom'
+import { AppShell } from '../../components/layout/AppShell'
+import { Header } from '../../components/layout/Header'
+import { Card, CardDescription, CardHeader, CardTitle } from '../../components/ui/Card'
+import { Spinner } from '../../components/ui/Spinner'
+import { Button } from '../../components/ui/Button'
+import { Badge } from '../../components/ui/Badge'
+import { Modal } from '../../components/ui/Modal'
+import { Input } from '../../components/ui/Input'
+import { TextArea } from '../../components/ui/TextArea'
+import { Progress } from '../../components/ui/Progress'
+import { ChatPreview } from '../../components/rag/ChatPreview'
+import {
+  useWebsite,
+  useUpdateWebsite,
+  useTriggerCrawl,
+  useCustomQAs,
+  useCreateCustomQA,
+  useDeleteCustomQA,
+  useAnalytics,
+} from '../../features/rag/hooks'
+import type { CustomQACreate, Website, WidgetPosition } from '../../features/rag/api'
+import { ApiError } from '../../lib/api'
+
+const STATUS_COLORS: Record<Website['status'], string> = {
+  PENDING: 'bg-slate-500/20 text-slate-300',
+  CRAWLING: 'bg-blue-500/20 text-blue-300',
+  READY: 'bg-emerald-500/20 text-emerald-300',
+  ERROR: 'bg-red-500/20 text-red-300',
+}
+
+const DEFAULT_BRAND_COLOR = '#2563eb'
+
+type AppearanceFormState = {
+  name: string
+  brand_color: string
+  logo_url: string
+  welcome_message: string
+  position: WidgetPosition
+}
+
+const POSITION_OPTIONS: Record<WidgetPosition, string> = {
+  BOTTOM_RIGHT: 'Bottom Right',
+  BOTTOM_LEFT: 'Bottom Left',
+  TOP_RIGHT: 'Top Right',
+  TOP_LEFT: 'Top Left',
+}
+
+export function WebsiteDetailPage() {
+  const { websiteId } = useParams<{ websiteId: string }>()
+  const navigate = useNavigate()
+
+  const resolvedWebsiteId = websiteId ?? ''
+
+  const { data: website, isLoading } = useWebsite(resolvedWebsiteId)
+  const updateWebsite = useUpdateWebsite(resolvedWebsiteId)
+  const triggerCrawl = useTriggerCrawl(resolvedWebsiteId)
+  const { data: qas } = useCustomQAs(resolvedWebsiteId)
+  const createQA = useCreateCustomQA(resolvedWebsiteId)
+  const deleteQA = useDeleteCustomQA(resolvedWebsiteId)
+  const { data: analytics } = useAnalytics(resolvedWebsiteId)
+
+  const [activeTab, setActiveTab] = useState<'overview' | 'qas' | 'analytics' | 'preview' | 'embed'>('overview')
+  const [isQAModalOpen, setIsQAModalOpen] = useState(false)
+  const [qaFormData, setQAFormData] = useState<CustomQACreate>({
+    question: '',
+    answer: '',
+    priority: 100,
+  })
+  const [errorMessage, setErrorMessage] = useState<string | null>(null)
+  const [successMessage, setSuccessMessage] = useState<string | null>(null)
+  const [appearanceConfig, setAppearanceConfig] = useState<AppearanceFormState>({
+    name: '',
+    brand_color: DEFAULT_BRAND_COLOR,
+    logo_url: '',
+    welcome_message: '',
+    position: 'BOTTOM_RIGHT',
+  })
+
+  const normalizePriority = (value?: number) => {
+    if (value === undefined) {
+      return undefined
+    }
+    return Math.min(1000, Math.max(0, Math.trunc(value)))
+  }
+
+  const getCrawlProgress = (site: Website) => {
+    if (site.status === 'READY') {
+      return 100
+    }
+    if (site.status === 'ERROR' || site.max_pages <= 0) {
+      return 0
+    }
+    return Math.max(0, Math.min(100, Math.round((site.pages_indexed / site.max_pages) * 100)))
+  }
+
+  const handleCrawl = async () => {
+    try {
+      const response = await triggerCrawl.mutateAsync()
+      if (response.status === 'error') {
+        setErrorMessage(response.message || 'Failed to start crawl')
+        setTimeout(() => setErrorMessage(null), 5000)
+        return
+      }
+
+      setSuccessMessage(response.message || 'Crawl started successfully')
+      setTimeout(() => setSuccessMessage(null), 3000)
+    } catch (error) {
+      if (error instanceof ApiError) {
+        setErrorMessage(error.message)
+      } else {
+        setErrorMessage('Failed to start crawl')
+      }
+      setTimeout(() => setErrorMessage(null), 5000)
+    }
+  }
+
+  const handleToggleActive = async () => {
+    try {
+      await updateWebsite.mutateAsync({ is_active: !website?.is_active })
+    } catch (error) {
+      console.error('Failed to toggle active status:', error)
+    }
+  }
+
+  const handleCreateQA = async () => {
+    setErrorMessage(null)
+    try {
+      const trimmedQuestion = qaFormData.question.trim()
+      const trimmedAnswer = qaFormData.answer.trim()
+
+      if (!trimmedQuestion || !trimmedAnswer) {
+        setErrorMessage('Question and answer are required.')
+        return
+      }
+
+      const payload: CustomQACreate = {
+        ...qaFormData,
+        question: trimmedQuestion,
+        answer: trimmedAnswer,
+        priority: normalizePriority(qaFormData.priority),
+        category: qaFormData.category?.trim() || undefined,
+        keywords: qaFormData.keywords?.trim() || undefined,
+      }
+
+      await createQA.mutateAsync(payload)
+      setIsQAModalOpen(false)
+      setQAFormData({ question: '', answer: '', priority: 100 })
+      setSuccessMessage('Q&A created successfully')
+      setTimeout(() => setSuccessMessage(null), 3000)
+    } catch (error) {
+      if (error instanceof ApiError) {
+        setErrorMessage(error.message)
+      } else {
+        setErrorMessage('Failed to create Q&A')
+      }
+    }
+  }
+
+  const handleDeleteQA = async (qaId: string) => {
+    if (!confirm('Are you sure you want to delete this Q&A?')) {
+      return
+    }
+    try {
+      await deleteQA.mutateAsync(qaId)
+    } catch (error) {
+      console.error('Failed to delete Q&A:', error)
+    }
+  }
+
+  const formatDate = (dateStr: string) => {
+    return new Date(dateStr).toLocaleDateString('en-US', {
+      year: 'numeric',
+      month: 'short',
+      day: 'numeric',
+      hour: '2-digit',
+      minute: '2-digit',
+    })
+  }
+
+  const copyToClipboard = (text: string) => {
+    navigator.clipboard.writeText(text)
+    setSuccessMessage('Copied to clipboard!')
+    setTimeout(() => setSuccessMessage(null), 2000)
+  }
+
+  useEffect(() => {
+    if (!website) {
+      return
+    }
+
+    setAppearanceConfig({
+      name: website.name ?? '',
+      brand_color: website.brand_color ?? DEFAULT_BRAND_COLOR,
+      logo_url: website.logo_url ?? '',
+      welcome_message: website.welcome_message ?? '',
+      position: website.position,
+    })
+  }, [website])
+
+  const handleAppearanceFieldChange = <K extends keyof AppearanceFormState>(
+    key: K,
+    value: AppearanceFormState[K],
+  ) => {
+    setAppearanceConfig((prev) => ({ ...prev, [key]: value }))
+  }
+
+  const handleResetAppearanceForm = () => {
+    if (!website) {
+      setAppearanceConfig({
+        name: '',
+        brand_color: DEFAULT_BRAND_COLOR,
+        logo_url: '',
+        welcome_message: '',
+        position: 'BOTTOM_RIGHT',
+      })
+      return
+    }
+
+    setAppearanceConfig({
+      name: website.name ?? '',
+      brand_color: website.brand_color ?? DEFAULT_BRAND_COLOR,
+      logo_url: website.logo_url ?? '',
+      welcome_message: website.welcome_message ?? '',
+      position: website.position,
+    })
+  }
+
+  const handleSaveAppearance = async (event: FormEvent<HTMLFormElement>) => {
+    event.preventDefault()
+    setErrorMessage(null)
+
+    const hexPattern = /^#[0-9A-Fa-f]{6}$/
+    if (appearanceConfig.brand_color && !hexPattern.test(appearanceConfig.brand_color)) {
+      setErrorMessage('Brand color must be a valid hex value, e.g. #2563EB.')
+      return
+    }
+
+    try {
+      await updateWebsite.mutateAsync({
+        name: appearanceConfig.name.trim() || undefined,
+        brand_color: appearanceConfig.brand_color || undefined,
+        logo_url: appearanceConfig.logo_url.trim() || undefined,
+        welcome_message: appearanceConfig.welcome_message.trim() || undefined,
+        position: appearanceConfig.position,
+      })
+      setSuccessMessage('Appearance updated successfully')
+      setTimeout(() => setSuccessMessage(null), 3000)
+    } catch (error) {
+      console.error('Failed to update appearance:', error)
+      setErrorMessage('Failed to save appearance settings.')
+      setTimeout(() => setErrorMessage(null), 5000)
+    }
+  }
+
+  useEffect(() => {
+    if (!website) {
+      return
+    }
+
+    setAppearanceConfig({
+      name: website.name ?? '',
+      brand_color: website.brand_color ?? DEFAULT_BRAND_COLOR,
+      logo_url: website.logo_url ?? '',
+      welcome_message: website.welcome_message ?? '',
+      position: website.position,
+    })
+  }, [website])
+
+  const handleAppearanceFieldChange = <K extends keyof AppearanceFormState>(
+    key: K,
+    value: AppearanceFormState[K],
+  ) => {
+    setAppearanceConfig((prev) => ({ ...prev, [key]: value }))
+  }
+
+  const handleResetAppearance = () => {
+    if (!website) {
+      setAppearanceConfig({
+        name: '',
+        brand_color: DEFAULT_BRAND_COLOR,
+        logo_url: '',
+        welcome_message: '',
+        position: 'BOTTOM_RIGHT',
+      })
+      return
+    }
+
+    setAppearanceConfig({
+      name: website.name ?? '',
+      brand_color: website.brand_color ?? DEFAULT_BRAND_COLOR,
+      logo_url: website.logo_url ?? '',
+      welcome_message: website.welcome_message ?? '',
+      position: website.position,
+    })
+  }
+
+  const handleSaveAppearance = async (event: FormEvent<HTMLFormElement>) => {
+    event.preventDefault()
+    setErrorMessage(null)
+
+    const hexPattern = /^#[0-9A-Fa-f]{6}$/
+    if (appearanceConfig.brand_color && !hexPattern.test(appearanceConfig.brand_color)) {
+      setErrorMessage('Brand color must be a valid hex value, e.g. #2563EB.')
+      return
+    }
+
+    try {
+      await updateWebsite.mutateAsync({
+        name: appearanceConfig.name.trim() || undefined,
+        brand_color: appearanceConfig.brand_color || undefined,
+        logo_url: appearanceConfig.logo_url.trim() || undefined,
+        welcome_message: appearanceConfig.welcome_message.trim() || undefined,
+        position: appearanceConfig.position,
+      })
+      setSuccessMessage('Appearance updated successfully')
+      setTimeout(() => setSuccessMessage(null), 3000)
+    } catch (error) {
+      console.error('Failed to update appearance:', error)
+      setErrorMessage('Failed to save appearance settings.')
+      setTimeout(() => setErrorMessage(null), 5000)
+    }
+  }
+
+  useEffect(() => {
+    if (!website) {
+      return
+    }
+
+    setAppearanceConfig({
+      name: website.name ?? '',
+      brand_color: website.brand_color ?? DEFAULT_BRAND_COLOR,
+      logo_url: website.logo_url ?? '',
+      welcome_message: website.welcome_message ?? '',
+      position: website.position,
+    })
+  }, [website])
+
+  const handleAppearanceChange = <K extends keyof AppearanceFormState>(
+    key: K,
+    value: AppearanceFormState[K],
+  ) => {
+    setAppearanceConfig((prev) => ({ ...prev, [key]: value }))
+  }
+
+  const handleResetAppearance = () => {
+    if (!website) {
+      setAppearanceConfig({
+        name: '',
+        brand_color: DEFAULT_BRAND_COLOR,
+        logo_url: '',
+        welcome_message: '',
+        position: 'BOTTOM_RIGHT',
+      })
+      return
+    }
+
+    setAppearanceConfig({
+      name: website.name ?? '',
+      brand_color: website.brand_color ?? DEFAULT_BRAND_COLOR,
+      logo_url: website.logo_url ?? '',
+      welcome_message: website.welcome_message ?? '',
+      position: website.position,
+    })
+  }
+
+  const handleSaveAppearance = async (event: FormEvent<HTMLFormElement>) => {
+    event.preventDefault()
+    setErrorMessage(null)
+
+    const hexPattern = /^#[0-9A-Fa-f]{6}$/
+    if (appearanceConfig.brand_color && !hexPattern.test(appearanceConfig.brand_color)) {
+      setErrorMessage('Brand color must be a valid hex value, e.g. #2563EB.')
+      return
+    }
+
+    try {
+      await updateWebsite.mutateAsync({
+        name: appearanceConfig.name.trim() || undefined,
+        brand_color: appearanceConfig.brand_color || undefined,
+        logo_url: appearanceConfig.logo_url.trim() || undefined,
+        welcome_message: appearanceConfig.welcome_message.trim() || undefined,
+        position: appearanceConfig.position,
+      })
+      setSuccessMessage('Appearance updated successfully')
+      setTimeout(() => setSuccessMessage(null), 3000)
+    } catch (error) {
+      console.error('Failed to update appearance:', error)
+      setErrorMessage('Failed to save appearance settings.')
+      setTimeout(() => setErrorMessage(null), 5000)
+    }
+  }
+
+  useEffect(() => {
+    if (!website) {
+      return
+    }
+
+    setAppearanceConfig({
+      name: website.name ?? '',
+      brand_color: website.brand_color ?? DEFAULT_BRAND_COLOR,
+      logo_url: website.logo_url ?? '',
+      welcome_message: website.welcome_message ?? '',
+      position: website.position,
+    })
+  }, [website])
+
+  const handleAppearanceChange = <K extends keyof AppearanceFormState>(
+    key: K,
+    value: AppearanceFormState[K],
+  ) => {
+    setAppearanceConfig((prev) => ({ ...prev, [key]: value }))
+  }
+
+  const handleResetAppearance = () => {
+    if (!website) {
+      setAppearanceConfig({
+        name: '',
+        brand_color: DEFAULT_BRAND_COLOR,
+        logo_url: '',
+        welcome_message: '',
+        position: 'BOTTOM_RIGHT',
+      })
+      return
+    }
+
+    setAppearanceConfig({
+      name: website.name ?? '',
+      brand_color: website.brand_color ?? DEFAULT_BRAND_COLOR,
+      logo_url: website.logo_url ?? '',
+      welcome_message: website.welcome_message ?? '',
+      position: website.position,
+    })
+  }
+
+  const handleSaveAppearance = async (event: FormEvent<HTMLFormElement>) => {
+    event.preventDefault()
+    setErrorMessage(null)
+
+    const hexPattern = /^#[0-9A-Fa-f]{6}$/
+    if (appearanceConfig.brand_color && !hexPattern.test(appearanceConfig.brand_color)) {
+      setErrorMessage('Brand color must be a valid hex value, e.g. #2563EB.')
+      return
+    }
+
+    try {
+      await updateWebsite.mutateAsync({
+        name: appearanceConfig.name.trim() || undefined,
+        brand_color: appearanceConfig.brand_color || undefined,
+        logo_url: appearanceConfig.logo_url.trim() || undefined,
+        welcome_message: appearanceConfig.welcome_message.trim() || undefined,
+        position: appearanceConfig.position,
+      })
+      setSuccessMessage('Appearance updated successfully')
+      setTimeout(() => setSuccessMessage(null), 3000)
+    } catch (error) {
+      console.error('Failed to update appearance:', error)
+      setErrorMessage('Failed to save appearance settings.')
+      setTimeout(() => setErrorMessage(null), 5000)
+    }
+  }
+
+  if (isLoading) {
+    return (
+      <AppShell>
+        <Header title="Loading..." description="" />
+        <div className="flex min-h-[240px] items-center justify-center">
+          <Spinner size="lg" />
+        </div>
+      </AppShell>
+    )
+  }
+
+  if (!websiteId) {
+    return <Navigate to="/rag/websites" replace />
+  }
+
+  if (!website) {
+    return (
+      <AppShell>
+        <Header title="Website Not Found" description="" />
+        <div className="p-6">
+          <Card>
+            <p className="text-slate-400">Website not found.</p>
+            <Button onClick={() => navigate('/rag/websites')} className="mt-4">
+              Back to Websites
+            </Button>
+          </Card>
+        </div>
+      </AppShell>
+    )
+  }
+
+  const widgetBaseUrl =
+    import.meta.env.VITE_WIDGET_BASE_URL ??
+    (typeof window !== 'undefined' ? window.location.origin : '')
+
+  const normalizedWidgetBaseUrl = widgetBaseUrl.replace(/\/$/, '')
+
+  const embedCode = `<script>
+(function() {
+  var script = document.createElement('script');
+  script.src = '${normalizedWidgetBaseUrl}/widget.js';
+  script.async = true;
+  script.setAttribute('data-embed-token', '${website.embed_token}');
+  document.body.appendChild(script);
+})();
+</script>`
+
+  return (
+    <AppShell>
+      <Header
+        title={website.name}
+        description={website.url}
+      />
+
+      <div className="flex-1 p-6">
+        <div className="mb-6 flex items-center justify-between">
+          <div className="flex gap-2">
+            <Badge className={STATUS_COLORS[website.status]}>
+              {website.status}
+            </Badge>
+            <Badge className={website.is_active ? 'bg-emerald-500/20 text-emerald-300' : 'bg-slate-500/20 text-slate-400'}>
+              {website.is_active ? 'Active' : 'Inactive'}
+            </Badge>
+          </div>
+          <div className="flex gap-2">
+            <Button
+              variant="secondary"
+              onClick={handleToggleActive}
+              disabled={updateWebsite.isPending}
+            >
+              {website.is_active ? 'Deactivate' : 'Activate'}
+            </Button>
+            <Button onClick={() => navigate('/rag/websites')}>
+              Back to Websites
+            </Button>
+          </div>
+        </div>
+
+        {successMessage && (
+          <div className="mb-4 rounded-xl border border-emerald-500/40 bg-emerald-500/10 p-3 text-sm text-emerald-200">
+            {successMessage}
+          </div>
+        )}
+
+        {errorMessage && (
+          <div className="mb-4 rounded-xl border border-red-500/40 bg-red-500/10 p-3 text-sm text-red-200">
+            {errorMessage}
+          </div>
+        )}
+
+        {/* Tabs */}
+        <div className="mb-6 flex gap-2 border-b border-slate-800">
+          {(['overview', 'qas', 'analytics', 'preview', 'embed'] as const).map((tab) => (
+            <button
+              key={tab}
+              onClick={() => setActiveTab(tab)}
+              className={`px-4 py-2 text-sm font-medium transition-colors ${
+                activeTab === tab
+                  ? 'border-b-2 border-blue-500 text-blue-400'
+                  : 'text-slate-400 hover:text-slate-300'
+              }`}
+            >
+              {tab.charAt(0).toUpperCase() + tab.slice(1)}
+            </button>
+          ))}
+        </div>
+
+        {/* Overview Tab */}
+        {activeTab === 'overview' && (
+          <div className="grid gap-4 md:grid-cols-2">
+            <Card>
+              <CardHeader>
+                <CardTitle>Crawl Status</CardTitle>
+              </CardHeader>
+              <div className="space-y-3 text-sm">
+                <div className="flex justify-between">
+                  <span className="text-slate-400">Pages Indexed:</span>
+                  <span className="text-white font-semibold">{website.pages_indexed}</span>
+                </div>
+                <div className="flex justify-between">
+                  <span className="text-slate-400">Max Pages:</span>
+                  <span className="text-white">{website.max_pages}</span>
+                </div>
+                {website.last_crawled_at && (
+                  <div className="flex justify-between">
+                    <span className="text-slate-400">Last Crawled:</span>
+                    <span className="text-white">{formatDate(website.last_crawled_at)}</span>
+                  </div>
+                )}
+                <div className="flex justify-between">
+                  <span className="text-slate-400">Frequency:</span>
+                  <span className="text-white">{website.crawl_frequency}</span>
+                </div>
+              </div>
+              {(website.status === 'PENDING' || website.status === 'CRAWLING') && (
+                <div className="mt-4 space-y-2">
+                  <div className="flex items-center justify-between text-xs text-slate-400">
+                    <span>Crawling Progress</span>
+                    <span className="text-slate-200">{getCrawlProgress(website)}%</span>
+                  </div>
+                  <Progress
+                    value={getCrawlProgress(website)}
+                    srLabel={`Crawling progress for ${website.name}`}
+                  />
+                  <p className="text-xs text-slate-500">
+                    Indexed {website.pages_indexed} of {website.max_pages} pages
+                  </p>
+                </div>
+              )}
+              {website.crawl_error && (
+                <div className="mt-4 rounded-lg border border-red-500/40 bg-red-500/10 p-3 text-xs text-red-300">
+                  {website.crawl_error}
+                </div>
+              )}
+              <Button
+                onClick={handleCrawl}
+                disabled={website.status === 'CRAWLING' || triggerCrawl.isPending}
+                className="mt-4 w-full"
+              >
+                {website.status === 'CRAWLING' ? 'Crawling...' : 'Start Crawl'}
+              </Button>
+            </Card>
+
+            <Card>
+              <CardHeader>
+                <CardTitle>Configuration</CardTitle>
+              </CardHeader>
+              <div className="space-y-3 text-sm">
+                <div>
+                  <span className="block text-slate-400 mb-1">Website URL</span>
+                  <span className="text-white break-all">{website.url}</span>
+                </div>
+                <div>
+                  <span className="block text-slate-400 mb-1">Embed Token</span>
+                  <div className="flex gap-2">
+                    <code className="flex-1 rounded bg-slate-950 px-2 py-1 text-xs text-emerald-400 font-mono">
+                      {website.embed_token}
+                    </code>
+                    <Button
+                      size="sm"
+                      variant="secondary"
+                      onClick={() => copyToClipboard(website.embed_token)}
+                    >
+                      Copy
+                    </Button>
+                  </div>
+                </div>
+                <div>
+                  <span className="block text-slate-400 mb-1">Language</span>
+                  <span className="text-white">{website.language}</span>
+                </div>
+                {website.welcome_message && (
+                  <div>
+                    <span className="block text-slate-400 mb-1">Welcome Message</span>
+                    <span className="text-white">{website.welcome_message}</span>
+                  </div>
+                )}
+              </div>
+            </Card>
+          </div>
+        )}
+
+        {/* Q&As Tab */}
+        {activeTab === 'qas' && (
+          <div>
+            <div className="mb-4 flex items-center justify-between">
+              <h3 className="text-lg font-semibold text-white">Custom Q&A Pairs</h3>
+              <Button onClick={() => setIsQAModalOpen(true)}>
+                + Add Q&A
+              </Button>
+            </div>
+
+            {qas && qas.length > 0 ? (
+              <div className="space-y-3">
+                {qas.map((qa) => (
+                  <Card key={qa.id}>
+                    <div className="flex items-start justify-between gap-4">
+                      <div className="flex-1">
+                        <div className="mb-2 flex items-center gap-2">
+                          <span className="text-sm font-semibold text-white">Q:</span>
+                          <span className="text-sm text-slate-300">{qa.question}</span>
+                        </div>
+                        <div className="flex items-start gap-2">
+                          <span className="text-sm font-semibold text-white">A:</span>
+                          <span className="text-sm text-slate-400">{qa.answer}</span>
+                        </div>
+                        <div className="mt-2 flex gap-2">
+                          {qa.category && (
+                            <Badge className="bg-blue-500/20 text-blue-300 text-xs">
+                              {qa.category}
+                            </Badge>
+                          )}
+                          <Badge className="bg-slate-500/20 text-slate-300 text-xs">
+                            Priority: {qa.priority}
+                          </Badge>
+                        </div>
+                      </div>
+                      <Button
+                        size="sm"
+                        variant="danger"
+                        onClick={() => handleDeleteQA(qa.id)}
+                      >
+                        Delete
+                      </Button>
+                    </div>
+                  </Card>
+                ))}
+              </div>
+            ) : (
+              <Card>
+                <div className="py-12 text-center">
+                  <p className="mb-4 text-slate-400">No custom Q&As yet.</p>
+                  <Button onClick={() => setIsQAModalOpen(true)}>
+                    + Add Your First Q&A
+                  </Button>
+                </div>
+              </Card>
+            )}
+          </div>
+        )}
+
+        {/* Analytics Tab */}
+        {activeTab === 'analytics' && (
+          <div>
+            <h3 className="mb-4 text-lg font-semibold text-white">Usage Analytics</h3>
+            {analytics && analytics.length > 0 ? (
+              <div className="space-y-3">
+                {analytics.map((stat) => (
+                  <Card key={stat.date}>
+                    <div className="grid grid-cols-2 gap-4 md:grid-cols-4">
+                      <div>
+                        <span className="block text-xs text-slate-400">Date</span>
+                        <span className="text-sm font-semibold text-white">{stat.date}</span>
+                      </div>
+                      <div>
+                        <span className="block text-xs text-slate-400">Conversations</span>
+                        <span className="text-sm font-semibold text-white">{stat.conversations_count}</span>
+                      </div>
+                      <div>
+                        <span className="block text-xs text-slate-400">Messages</span>
+                        <span className="text-sm font-semibold text-white">{stat.messages_count}</span>
+                      </div>
+                      <div>
+                        <span className="block text-xs text-slate-400">Cost</span>
+                        <span className="text-sm font-semibold text-white">${stat.cost_usd.toFixed(4)}</span>
+                      </div>
+                    </div>
+                    {stat.avg_satisfaction_rating && (
+                      <div className="mt-3 pt-3 border-t border-slate-800">
+                        <span className="text-xs text-slate-400">Avg Rating: </span>
+                        <span className="text-sm text-emerald-300">{stat.avg_satisfaction_rating.toFixed(1)}/5</span>
+                        <span className="ml-2 text-xs text-slate-500">({stat.total_ratings} ratings)</span>
+                      </div>
+                    )}
+                  </Card>
+                ))}
+              </div>
+            ) : (
+              <Card>
+                <div className="py-12 text-center text-slate-400">
+                  No analytics data available yet.
+                </div>
+              </Card>
+            )}
+          </div>
+        )}
+
+        {/* Preview Tab */}
+        {activeTab === 'preview' && (
+          <div className="grid gap-6 lg:grid-cols-[360px_1fr]">
+            <Card>
+              <CardHeader>
+                <div>
+                  <CardTitle>Appearance Settings</CardTitle>
+                  <CardDescription>
+                    Tweak the branding for your assistant and preview the changes in real time.
+                  </CardDescription>
+                </div>
+              </CardHeader>
+              <form className="space-y-5" onSubmit={handleSaveAppearance}>
+                <div>
+                  <label className="mb-2 block text-sm font-medium text-slate-300">
+                    Assistant Name
+                  </label>
+                  <Input
+                    type="text"
+                    placeholder="Acme Assistant"
+                    value={appearanceConfig.name}
+                    onChange={(event) => handleAppearanceFieldChange('name', event.target.value)}
+                  />
+                  <p className="mt-1 text-xs text-slate-500">
+                    Displayed in the chat header.
+                  </p>
+                </div>
+
+                <div>
+                  <label className="mb-2 block text-sm font-medium text-slate-300">
+                    Brand Color
+                  </label>
+                  <div className="flex items-center gap-3">
+                    <input
+                      type="color"
+                      value={appearanceConfig.brand_color || DEFAULT_BRAND_COLOR}
+                      onChange={(event) => handleAppearanceFieldChange('brand_color', event.target.value)}
+                      className="h-10 w-16 cursor-pointer rounded-xl border border-slate-700/80 bg-slate-900/40"
+                      aria-label="Brand color picker"
+                    />
+                    <Input
+                      type="text"
+                      value={appearanceConfig.brand_color}
+                      onChange={(event) => handleAppearanceFieldChange('brand_color', event.target.value)}
+                      placeholder="#2563EB"
+                    />
+                  </div>
+                  <p className="mt-1 text-xs text-slate-500">
+                    Provide a hex value (e.g. #2563EB). Leave blank to use the default accent.
+                  </p>
+                </div>
+
+                <div>
+                  <label className="mb-2 block text-sm font-medium text-slate-300">
+                    Logo URL
+                  </label>
+                  <Input
+                    type="url"
+                    placeholder="https://example.com/logo.png"
+                    value={appearanceConfig.logo_url}
+                    onChange={(event) => handleAppearanceFieldChange('logo_url', event.target.value)}
+                  />
+                  <p className="mt-1 text-xs text-slate-500">
+                    Optional square logo displayed in the header. Leave empty to use initials.
+                  </p>
+                </div>
+
+                <div>
+                  <label className="mb-2 block text-sm font-medium text-slate-300">
+                    Welcome Message
+                  </label>
+                  <TextArea
+                    rows={3}
+                    value={appearanceConfig.welcome_message}
+                    onChange={(event) => handleAppearanceFieldChange('welcome_message', event.target.value)}
+                    placeholder="Hi there! Ask me anything about our services."
+                  />
+                </div>
+
+                <div>
+                  <label className="mb-2 block text-sm font-medium text-slate-300">
+                    Widget Position
+                  </label>
+                  <select
+                    value={appearanceConfig.position}
+                    onChange={(event) => handleAppearanceFieldChange('position', event.target.value as WidgetPosition)}
+                    className="w-full rounded-xl border border-slate-700/80 bg-slate-900/60 px-3 py-2 text-sm text-slate-100 focus:border-blue-500 focus:outline-none focus:ring-2 focus:ring-blue-500/40"
+                  >
+                    {Object.entries(POSITION_OPTIONS).map(([value, label]) => (
+                      <option key={value} value={value} className="bg-slate-900 text-slate-100">
+                        {label}
+                      </option>
+                    ))}
+                  </select>
+                </div>
+
+                <div className="flex justify-end gap-3 pt-2">
+                  <Button type="button" variant="secondary" onClick={handleResetAppearanceForm}>
+                    Reset
+                  </Button>
+                  <Button type="submit" disabled={updateWebsite.isPending}>
+                    Save Appearance
+                  </Button>
+                </div>
+              </form>
+            </Card>
+
+            <Card className="overflow-hidden">
+              <ChatPreview
+                name={appearanceConfig.name || website.name || 'AI Assistant'}
+                brandColor={appearanceConfig.brand_color || DEFAULT_BRAND_COLOR}
+                logoUrl={appearanceConfig.logo_url || undefined}
+                welcomeMessage={appearanceConfig.welcome_message || website.welcome_message || 'How can I help you today?'}
+                position={appearanceConfig.position}
+                token={website.embed_token}
+              />
+            </Card>
+          </div>
+        )}
+
+        {/* Embed Tab */}
+        {activeTab === 'embed' && (
+          <div>
+            <Card>
+              <CardHeader>
+                <CardTitle>Widget Embed Code</CardTitle>
+                <CardDescription>
+                  Copy and paste this code into your website's HTML
+                </CardDescription>
+              </CardHeader>
+
+              <div className="space-y-4">
+                <div className="rounded-lg bg-slate-950 p-4">
+                  <pre className="overflow-x-auto text-xs text-emerald-400">
+                    <code>{embedCode}</code>
+                  </pre>
+                </div>
+
+                <Button onClick={() => copyToClipboard(embedCode)}>
+                  Copy Embed Code
+                </Button>
+
+                <div className="mt-6 rounded-lg border border-blue-500/40 bg-blue-500/10 p-4">
+                  <h4 className="mb-2 text-sm font-semibold text-blue-300">Installation Instructions</h4>
+                  <ol className="list-decimal space-y-2 pl-5 text-sm text-slate-400">
+                    <li>Copy the embed code above</li>
+                    <li>Paste it before the closing &lt;/body&gt; tag in your HTML</li>
+                    <li>Make sure your website status is "Active"</li>
+                    <li>The chat widget will appear in the bottom right corner</li>
+                  </ol>
+                </div>
+              </div>
+            </Card>
+          </div>
+        )}
+      </div>
+
+      {/* Create Q&A Modal */}
+      <Modal
+        open={isQAModalOpen}
+        onClose={() => {
+          setIsQAModalOpen(false)
+          setErrorMessage(null)
+        }}
+        title="Add Custom Q&A"
+      >
+        <div className="space-y-4">
+          {errorMessage && (
+            <div className="rounded-xl border border-red-500/40 bg-red-500/10 p-3 text-sm text-red-200">
+              {errorMessage}
+            </div>
+          )}
+
+          <div>
+            <label className="mb-2 block text-sm font-medium text-slate-300">
+              Question *
+            </label>
+            <Input
+              type="text"
+              placeholder="What are your business hours?"
+              value={qaFormData.question}
+              onChange={(e) => setQAFormData({ ...qaFormData, question: e.target.value })}
+              required
+            />
+          </div>
+
+          <div>
+            <label className="mb-2 block text-sm font-medium text-slate-300">
+              Answer *
+            </label>
+            <TextArea
+              placeholder="We're open Monday-Friday, 9am-5pm EST"
+              value={qaFormData.answer}
+              onChange={(e) => setQAFormData({ ...qaFormData, answer: e.target.value })}
+              rows={4}
+              required
+            />
+          </div>
+
+          <div>
+            <label className="mb-2 block text-sm font-medium text-slate-300">
+              Priority
+            </label>
+            <Input
+              type="number"
+              min="0"
+              max="1000"
+              value={qaFormData.priority ?? ''}
+              onChange={(e) => {
+                const rawValue = e.target.value
+                if (rawValue === '') {
+                  setQAFormData({ ...qaFormData, priority: undefined })
+                  return
+                }
+
+                const parsedValue = parseInt(rawValue, 10)
+                if (Number.isNaN(parsedValue)) {
+                  return
+                }
+
+                setQAFormData({
+                  ...qaFormData,
+                  priority: Math.min(1000, Math.max(0, parsedValue)),
+                })
+              }}
+            />
+            <p className="mt-1 text-xs text-slate-500">
+              Higher priority Q&As are checked first (default: 100)
+            </p>
+          </div>
+
+          <div>
+            <label className="mb-2 block text-sm font-medium text-slate-300">
+              Category (optional)
+            </label>
+            <Input
+              type="text"
+              placeholder="hours"
+              value={qaFormData.category || ''}
+              onChange={(e) => setQAFormData({ ...qaFormData, category: e.target.value })}
+            />
+          </div>
+
+          <div>
+            <label className="mb-2 block text-sm font-medium text-slate-300">
+              Keywords (optional)
+            </label>
+            <Input
+              type="text"
+              placeholder="opening,time,schedule"
+              value={qaFormData.keywords || ''}
+              onChange={(e) => setQAFormData({ ...qaFormData, keywords: e.target.value })}
+            />
+            <p className="mt-1 text-xs text-slate-500">
+              Comma-separated keywords for better matching
+            </p>
+          </div>
+
+          <div className="flex gap-3 pt-4">
+            <Button
+              onClick={handleCreateQA}
+              disabled={!qaFormData.question || !qaFormData.answer || createQA.isPending}
+              className="flex-1"
+            >
+              {createQA.isPending ? 'Creating...' : 'Create Q&A'}
+            </Button>
+            <Button
+              variant="secondary"
+              onClick={() => {
+                setIsQAModalOpen(false)
+                setErrorMessage(null)
+              }}
+              type="button"
+            >
+              Cancel
+            </Button>
+          </div>
+        </div>
+      </Modal>
+    </AppShell>
+  )
+}